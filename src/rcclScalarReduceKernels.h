/*
Copyright (c) 2017 - Present Advanced Micro Devices, Inc.
All rights reserved.
*/

#pragma once

/**
 * @file rcclScalarReduceKernels.h
 * @brief Kernels to implement reduce operation
 *
 * This file contains implementation of kernels used by rcclReduce
 *
 * @author Aditya Atluri
 */

//! @brief Definition of RcclKernelScalarReduce
//! Gather data from non-root gpus and do reduction op on it
template <typename DataType_t, rcclRedOp_t Op>
<<<<<<< HEAD
__global__ void RcclKernelScalarReduce(RingNode_t* pcurr_track,
                                       const void* send_buff, void* recv_buff,
                                       int count) {
=======
__global__ void RcclKernelScalarReduce(RingNode_t* pcurr_track, const void* send_buff,
                                       void* recv_buff, int count) {
>>>>>>> 4704a0ca
    int tx = threadIdx.x;
    int bx = blockIdx.x;
    int tid = tx + bx * knum_vectors_per_workgroup;

    //! Get pointers to current gpu source and destination buffers
    DataType_t* curr_dst_buff = reinterpret_cast<DataType_t*>(recv_buff);
    const DataType_t* curr_src_buff = reinterpret_cast<const DataType_t*>(send_buff);

    //! Use only count number of workitems to do the reduction operation
    if (tid < count) {
        int index = tid;

        RingNode_t* pnext_track = pcurr_track->next_gpu;

        DataType_t result = curr_src_buff[index];

        //! Iterate over all the gpus, gather data from them and do reduction
        //! operation on them
        while (pnext_track != pcurr_track) {
            DataType_t* next_src_buff =
                reinterpret_cast<DataType_t*>(pnext_track->src_buffer);

            if (Op == rcclSum) result = result + next_src_buff[index];
            if (Op == rcclProd) result = result + next_src_buff[index];
            if (Op == rcclMax)
                result = result > next_src_buff[index] ? result
                                                       : next_src_buff[index];
            if (Op == rcclMin)
                result = result < next_src_buff[index] ? result
                                                       : next_src_buff[index];

            //! Get next gpu tracker
            pnext_track = pnext_track->next_gpu;
        }

        curr_dst_buff[index] = result;
    }

    __syncthreads();
}<|MERGE_RESOLUTION|>--- conflicted
+++ resolved
@@ -17,14 +17,9 @@
 //! @brief Definition of RcclKernelScalarReduce
 //! Gather data from non-root gpus and do reduction op on it
 template <typename DataType_t, rcclRedOp_t Op>
-<<<<<<< HEAD
 __global__ void RcclKernelScalarReduce(RingNode_t* pcurr_track,
                                        const void* send_buff, void* recv_buff,
                                        int count) {
-=======
-__global__ void RcclKernelScalarReduce(RingNode_t* pcurr_track, const void* send_buff,
-                                       void* recv_buff, int count) {
->>>>>>> 4704a0ca
     int tx = threadIdx.x;
     int bx = blockIdx.x;
     int tid = tx + bx * knum_vectors_per_workgroup;
