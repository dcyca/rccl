--- conflicted
+++ resolved
@@ -15,24 +15,15 @@
 	mkdir -p bin
 	$(HIPCC) -I$(RCCL_INC) -I$(TEST_INC) $(ARCHS) rcclCommBcast.cpp -L$(RCCL_LIB) -lrccl -o ./bin/commBcast
 
-<<<<<<< HEAD
-
 allreduce: rcclAllReduce.cpp
 	mkdir -p bin
 	$(HIPCC) -I$(RCCL_INC) -I$(TEST_INC) $(ARCHS) rcclAllReduce.cpp -L$(RCCL_LIB) -lrccl -o ./bin/allreduce
 
-reduce: rcclReduce.cpp
-=======
-allreduce:
-	mkdir -p bin
-	$(HIPCC) -I$(RCCL_INC) -I$(TEST_INC) $(ARCHS) rcclAllReduce.cpp -L$(RCCL_LIB) -lrccl -o ./bin/allreduce
-
-allgather:
+allgather: rcclAllGather.cpp
 	mkdir -p bin
 	$(HIPCC) -I$(RCCL_INC) -I$(TEST_INC) $(ARCHS) rcclAllGather.cpp -L$(RCCL_LIB) -lrccl -o ./bin/allgather
 
-reduce:
->>>>>>> 5845ab78
+reduce: rcclReduce.cpp
 	mkdir -p bin
 	$(HIPCC) -I$(RCCL_INC) -I$(TEST_INC) $(ARCHS) rcclReduce.cpp -L$(RCCL_LIB) -lrccl -o ./bin/reduce
 
